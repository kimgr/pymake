--- conflicted
+++ resolved
@@ -500,17 +500,12 @@
 
         _log.info("%sSearching for implicit rule to make '%s'", indent, self.target)
 
-        dir, s, file = pymake.util.strrpartition(self.target, '/')
+        dir, s, file = util.strrpartition(self.target, '/')
         dir = dir + s
 
         candidates = [] # list of PatternRuleInstance
 
-<<<<<<< HEAD
-        hasmatch = pymake.util.any((r.hasspecificmatch(file) for r in makefile.implicitrules))
-        log.debug("Does any implicit rule match '%s'? %s" % (self.target, hasmatch))
-=======
-        hasmatch = any((r.hasspecificmatch(file) for r in makefile.implicitrules))
->>>>>>> cf6578c8
+        hasmatch = util.any((r.hasspecificmatch(file) for r in makefile.implicitrules))
 
         for r in makefile.implicitrules:
             if r in rulestack:
@@ -619,8 +614,8 @@
         # depend on it are always out of date. This is like .FORCE but more
         # compatible with other makes.
         # Otherwise, we don't know how to make it.
-        if not len(self.rules) and self.mtime is None and not pymake.util.any((len(rule.prerequisites) > 0
-                                                                               for rule in self.rules)):
+        if not len(self.rules) and self.mtime is None and not util.any((len(rule.prerequisites) > 0
+                                                                        for rule in self.rules)):
             if required:
                 raise ResolutionError("No rule to make target '%s' needed by %r" % (self.target,
                                                                                     targetstack))
@@ -879,14 +874,14 @@
             self._notifyerror(makefile, e)
 
 def dirpart(p):
-    d, s, f = pymake.util.strrpartition(p, '/')
+    d, s, f = util.strrpartition(p, '/')
     if d == '':
         return '.'
 
     return d
 
 def filepart(p):
-    d, s, f = pymake.util.strrpartition(p, '/')
+    d, s, f = util.strrpartition(p, '/')
     return f
 
 def setautomatic(v, name, plist):
@@ -1047,7 +1042,7 @@
         self.commands.append(c)
 
     def ismatchany(self):
-        return pymake.util.any((t.ismatchany() for t in self.targetpatterns))
+        return util.any((t.ismatchany() for t in self.targetpatterns))
 
     def hasspecificmatch(self, file):
         for p in self.targetpatterns:
